--- conflicted
+++ resolved
@@ -100,18 +100,12 @@
         self.assertEqual(resp.status_code, status.HTTP_200_OK)
 
     def test_health(self):
-<<<<<<< HEAD
-        """It should return a 200 OK response"""
-        response = self.client.get("/health")
-        self.assertEqual(response.status_code, status.HTTP_200_OK)
-=======
         """It should be healthy"""
         response = self.client.get("/health")
         self.assertEqual(response.status_code, status.HTTP_200_OK)
         data = response.get_json()
         self.assertEqual(data["status"], 200)
         self.assertEqual(data["message"], "Healthy")
->>>>>>> 1c224832
 
     # ----------------------------------------------------------
     # TEST CREATE
