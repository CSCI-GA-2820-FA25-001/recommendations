######################################################################
# Copyright 2016, 2024 John J. Rofrano. All Rights Reserved.
#
# Licensed under the Apache License, Version 2.0 (the "License");
# you may not use this file except in compliance with the License.
# You may obtain a copy of the License at
#
# https://www.apache.org/licenses/LICENSE-2.0
#
# Unless required by applicable law or agreed to in writing, software
# distributed under the License is distributed on an "AS IS" BASIS,
# WITHOUT WARRANTIES OR CONDITIONS OF ANY KIND, either express or implied.
# See the License for the specific language governing permissions and
# limitations under the License.
######################################################################

"""
Recommendation API Service Test Suite
"""

# pylint: disable=duplicate-code
import os
import logging
from unittest import TestCase
from wsgi import app
from service.common import status
from service.models import (
    DataValidationError,
    db,
    Recommendation,
    RecommendationType,
    RecommendationStatus,
)
from .factories import RecommendationFactory

DATABASE_URI = os.getenv(
    "DATABASE_URI", "postgresql+psycopg://postgres:postgres@localhost:5432/testdb"
)
BASE_URL = "/recommendations"


######################################################################
#  T E S T   C A S E S
######################################################################
# pylint: disable=too-many-public-methods
class TestRecommendation(TestCase):
    """REST API Server Tests"""

    @classmethod
    def setUpClass(cls):
        """Run once before all tests"""
        app.config["TESTING"] = True
        app.config["DEBUG"] = False
        # Set up the test database
        app.config["SQLALCHEMY_DATABASE_URI"] = DATABASE_URI
        app.logger.setLevel(logging.CRITICAL)
        app.app_context().push()

    @classmethod
    def tearDownClass(cls):
        """Run once after all tests"""
        db.session.close()

    def setUp(self):
        """Runs before each test"""
        self.client = app.test_client()
        db.session.query(Recommendation).delete()  # clean up the last tests
        db.session.commit()

    def tearDown(self):
        """This runs after each test"""
        db.session.remove()

    ############################################################
    # Utility function to bulk create recommendations
    ############################################################
    def _create_recommendations(self, count: int = 1) -> list:
        """Factory method to create recommendations in bulk"""
        recommendations = []
        for _ in range(count):
            test_recommendation = RecommendationFactory()
            response = self.client.post(BASE_URL, json=test_recommendation.serialize())
            self.assertEqual(
                response.status_code,
                status.HTTP_201_CREATED,
                "Could not create test recommendation",
            )
            new_recommendation = response.get_json()
            test_recommendation.id = new_recommendation["id"]
            recommendations.append(test_recommendation)
        return recommendations

    ######################################################################
    #  P L A C E   T E S T   C A S E S   H E R E
    ######################################################################

    def test_index(self):
        """It should call the home page"""
        resp = self.client.get("/")
        self.assertEqual(resp.status_code, status.HTTP_200_OK)

    # ----------------------------------------------------------
    # TEST CREATE
    # ----------------------------------------------------------

    def test_create_recommendation(self):
        """It should Create a new Recommendation"""
        test_recommendation = RecommendationFactory()
        logging.debug("Test Recommendation: %s", test_recommendation.serialize())
        response = self.client.post(BASE_URL, json=test_recommendation.serialize())
        self.assertEqual(response.status_code, status.HTTP_201_CREATED)

        # Make sure location header is set
        location = response.headers.get("Location", None)
        self.assertIsNotNone(location)

        # Check the data is correct
        new_recommendation = response.get_json()
<<<<<<< HEAD
        self.assertIsNotNone(new_recommendation["id"])
=======
        self.assertIn("id", new_recommendation)
>>>>>>> e66c1066
        self.assertEqual(new_recommendation["name"], test_recommendation.name)
        self.assertEqual(
            new_recommendation["base_product_id"], test_recommendation.base_product_id
        )
        self.assertEqual(
            new_recommendation["recommendation_type"],
            test_recommendation.recommendation_type.value,
        )
        self.assertEqual(
            new_recommendation["recommended_product_id"],
            test_recommendation.recommended_product_id,
        )
        self.assertEqual(new_recommendation["status"], test_recommendation.status.value)
        self.assertEqual(new_recommendation["likes"], test_recommendation.likes)

        # Check that the location header was correct
        response = self.client.get(location)
        self.assertEqual(response.status_code, status.HTTP_200_OK)
<<<<<<< HEAD
        fetched_recommendation = response.get_json()
        self.assertEqual(fetched_recommendation["id"], new_recommendation["id"])
        self.assertEqual(fetched_recommendation["name"], test_recommendation.name)
=======
        new_recommendation = response.get_json()
        self.assertIn("id", new_recommendation)
        self.assertEqual(new_recommendation["name"], test_recommendation.name)
>>>>>>> e66c1066
        self.assertEqual(
            new_recommendation["base_product_id"], test_recommendation.base_product_id
        )
        self.assertEqual(
            new_recommendation["recommendation_type"],
            test_recommendation.recommendation_type.value,
        )
        self.assertIn("id", new_recommendation)
        self.assertEqual(new_recommendation["status"], test_recommendation.status.value)
        self.assertEqual(new_recommendation["likes"], test_recommendation.likes)

    # ----------------------------------------------------------
    # TEST READ
    # ----------------------------------------------------------

    def test_get_recommendation(self):
        """It should Get a single Recommendation"""
        # get the id of a recommendation
        test_recommendation = self._create_recommendations(1)[0]
        response = self.client.get(f"{BASE_URL}/{test_recommendation.id}")
        self.assertEqual(response.status_code, status.HTTP_200_OK)
        data = response.get_json()
        self.assertEqual(data["name"], test_recommendation.name)

    def test_get_recommendation_not_found(self):
        """It should not Get a Recommendation thats not found"""
        response = self.client.get(f"{BASE_URL}/0")
        self.assertEqual(response.status_code, status.HTTP_404_NOT_FOUND)
        data = response.get_json()
        logging.debug("Response data = %s", data)
        self.assertIn("Not Found", data["message"])

    # ----------------------------------------------------------
    # TEST UPDATE
    # ----------------------------------------------------------
    def test_update_recommendation(self):
        """It should Update an existing Recommendation"""
        # Create a recommendation to update
        test_recommendation = RecommendationFactory()
        response = self.client.post(BASE_URL, json=test_recommendation.serialize())
        self.assertEqual(response.status_code, status.HTTP_201_CREATED)

        # Prepare the update payload
        new_recommendation = response.get_json()
        new_recommendation["name"] = "Updated Recommendation Name"
        new_recommendation["status"] = "inactive"

        # Send PUT request to update
        response = self.client.put(
            f"{BASE_URL}/{new_recommendation['id']}", json=new_recommendation
        )
        self.assertEqual(response.status_code, status.HTTP_200_OK)

        updated_recommendation = response.get_json()
        self.assertEqual(updated_recommendation["id"], new_recommendation["id"])
        self.assertEqual(updated_recommendation["name"], "Updated Recommendation Name")
        self.assertEqual(updated_recommendation["status"], "inactive")

        get_response = self.client.get(f"{BASE_URL}/{new_recommendation['id']}")
        self.assertEqual(get_response.status_code, status.HTTP_200_OK)
        fetched = get_response.get_json()
        self.assertEqual(fetched["name"], "Updated Recommendation Name")

    # ==========================================================
    # TEST DELETE
    # ==========================================================
    def test_delete_recommendation(self):
        """It should Delete a Recommendation"""
        test_recommendation = self._create_recommendations(1)[0]
        response = self.client.delete(f"{BASE_URL}/{test_recommendation.id}")
        self.assertEqual(response.status_code, status.HTTP_204_NO_CONTENT)
        self.assertEqual(len(response.data), 0)
        # make sure they are deleted
        response = self.client.get(f"{BASE_URL}/{test_recommendation.id}")
        self.assertEqual(response.status_code, status.HTTP_404_NOT_FOUND)

    def test_delete_nonexistent_recommendation(self):
        """It should raise DataValidationError when deleting a non-persisted Recommendation"""
        # Create a recommendation that is NOT saved to the database
        recommendation = RecommendationFactory()

        # Attempting to delete should raise DataValidationError,
        # because SQLAlchemy will complain that the instance is not persisted
        with self.assertRaises(DataValidationError):
            recommendation.delete()

    ######################################################################
    #  L I S T   R E C O M M E N D A T I O N S   T E S T S
    ######################################################################

    def test_list_all_recommendations(self):
        """It should list all recommendations"""
        # Create 5 recommendations
        for _ in range(5):
            recommendation = RecommendationFactory()
            recommendation.create()

        # Get all recommendations
        resp = self.client.get("/recommendations")
        self.assertEqual(resp.status_code, status.HTTP_200_OK)

        data = resp.get_json()
        self.assertIn("recommendations", data)
        self.assertIn("meta", data)
        self.assertEqual(len(data["recommendations"]), 5)
        self.assertEqual(data["meta"]["total"], 5)
        self.assertEqual(data["meta"]["count"], 5)

    def test_list_recommendations_empty(self):
        """It should return an empty list when no recommendations exist"""
        resp = self.client.get("/recommendations")
        self.assertEqual(resp.status_code, status.HTTP_200_OK)

        data = resp.get_json()
        self.assertIn("recommendations", data)
        self.assertEqual(len(data["recommendations"]), 0)
        self.assertEqual(data["meta"]["total"], 0)

    def test_list_recommendations_by_product_a_id(self):
        """It should list recommendations filtered by product_a_id"""
        # Create recommendations with specific base_product_id
        target_product_id = 101
        for _ in range(3):
            recommendation = RecommendationFactory(base_product_id=target_product_id)
            recommendation.create()

        # Create recommendations with different base_product_id
        for _ in range(2):
            recommendation = RecommendationFactory(base_product_id=999)
            recommendation.create()

        # Query by product_a_id
        resp = self.client.get(f"/recommendations?product_a_id={target_product_id}")
        self.assertEqual(resp.status_code, status.HTTP_200_OK)

        data = resp.get_json()
        self.assertEqual(len(data["recommendations"]), 3)
        for rec in data["recommendations"]:
            self.assertEqual(rec["base_product_id"], target_product_id)

    def test_list_recommendations_by_relationship_type(self):
        """It should list recommendations filtered by relationship_type"""
        # Create recommendations with ACCESSORY type
        for _ in range(3):
            recommendation = RecommendationFactory(
                recommendation_type=RecommendationType.ACCESSORY
            )
            recommendation.create()

        # Create recommendations with different types
        for _ in range(2):
            recommendation = RecommendationFactory(
                recommendation_type=RecommendationType.CROSS_SELL
            )
            recommendation.create()

        # Query by relationship_type
        resp = self.client.get("/recommendations?relationship_type=accessory")
        self.assertEqual(resp.status_code, status.HTTP_200_OK)

        data = resp.get_json()
        self.assertEqual(len(data["recommendations"]), 3)
        for rec in data["recommendations"]:
            self.assertEqual(rec["recommendation_type"], "accessory")

    def test_list_recommendations_by_status(self):
        """It should list recommendations filtered by status"""
        # Create recommendations with ACTIVE status
        for _ in range(4):
            recommendation = RecommendationFactory(status=RecommendationStatus.ACTIVE)
            recommendation.create()

        # Create recommendations with different status
        for _ in range(2):
            recommendation = RecommendationFactory(status=RecommendationStatus.INACTIVE)
            recommendation.create()

        # Query by status
        resp = self.client.get("/recommendations?status=active")
        self.assertEqual(resp.status_code, status.HTTP_200_OK)

        data = resp.get_json()
        self.assertEqual(len(data["recommendations"]), 4)
        for rec in data["recommendations"]:
            self.assertEqual(rec["status"], "active")

    def test_list_recommendations_with_multiple_filters(self):
        """It should list recommendations with multiple filters"""
        target_product_id = 101
        target_type = RecommendationType.ACCESSORY
        target_status = RecommendationStatus.ACTIVE

        # Create matching recommendations
        for _ in range(2):
            recommendation = RecommendationFactory(
                base_product_id=target_product_id,
                recommendation_type=target_type,
                status=target_status,
            )
            recommendation.create()

        # Create non-matching recommendations
        for _ in range(3):
            recommendation = RecommendationFactory(
                base_product_id=999,
                recommendation_type=RecommendationType.CROSS_SELL,
                status=RecommendationStatus.INACTIVE,
            )
            recommendation.create()

        # Query with multiple filters
        resp = self.client.get(
            f"/recommendations?product_a_id={target_product_id}"
            f"&relationship_type=accessory&status=active"
        )
        self.assertEqual(resp.status_code, status.HTTP_200_OK)

        data = resp.get_json()
        self.assertEqual(len(data["recommendations"]), 2)
        for rec in data["recommendations"]:
            self.assertEqual(rec["base_product_id"], target_product_id)
            self.assertEqual(rec["recommendation_type"], "accessory")
            self.assertEqual(rec["status"], "active")

    def test_list_recommendations_invalid_relationship_type(self):
        """It should handle invalid relationship_type gracefully"""
        # Create some recommendations
        for _ in range(3):
            recommendation = RecommendationFactory()
            recommendation.create()

        # Use invalid type value
        resp = self.client.get("/recommendations?relationship_type=invalid_type")
        self.assertEqual(resp.status_code, status.HTTP_200_OK)

        data = resp.get_json()
        # Invalid enum value should be ignored, return all records
        self.assertEqual(len(data["recommendations"]), 3)

    def test_list_recommendations_invalid_status(self):
        """It should handle invalid status gracefully"""
        # Create some recommendations
        for _ in range(3):
            recommendation = RecommendationFactory()
            recommendation.create()

        # Use invalid status value
        resp = self.client.get("/recommendations?status=invalid_status")
        self.assertEqual(resp.status_code, status.HTTP_200_OK)

        data = resp.get_json()
        # Invalid enum value should be ignored, return all records
        self.assertEqual(len(data["recommendations"]), 3)

    def test_list_recommendations_no_matching_results(self):
        """It should return empty array when no recommendations match filters"""
        # Create recommendations with product_id=101
        for _ in range(3):
            recommendation = RecommendationFactory(base_product_id=101)
            recommendation.create()

        # Query for non-existent product_id
        resp = self.client.get("/recommendations?product_a_id=999")
        self.assertEqual(resp.status_code, status.HTTP_200_OK)

        data = resp.get_json()
        self.assertIn("recommendations", data)
        self.assertEqual(len(data["recommendations"]), 0)
        self.assertEqual(data["meta"]["total"], 0)

    ######################################################################
    #  P A G I N A T I O N   A N D   S O R T I N G   T E S T S
    ######################################################################

    def test_list_recommendations_with_pagination(self):
        """It should paginate recommendations with limit and offset"""
        # Create 25 recommendations
        for i in range(25):
            recommendation = RecommendationFactory(name=f"Rec{i:02d}")
            recommendation.create()

        # Test limit
        resp = self.client.get("/recommendations?limit=10")
        self.assertEqual(resp.status_code, status.HTTP_200_OK)
        data = resp.get_json()
        self.assertEqual(len(data["recommendations"]), 10)
        self.assertEqual(data["meta"]["total"], 25)
        self.assertEqual(data["meta"]["limit"], 10)
        self.assertEqual(data["meta"]["offset"], 0)

        # Test offset
        resp = self.client.get("/recommendations?limit=10&offset=20")
        self.assertEqual(resp.status_code, status.HTTP_200_OK)
        data = resp.get_json()
        self.assertEqual(len(data["recommendations"]), 5)  # Only 5 remaining
        self.assertEqual(data["meta"]["offset"], 20)

    def test_list_recommendations_with_sorting(self):
        """It should sort recommendations by specified field"""
        # Create recommendations with specific names
        rec1 = RecommendationFactory(name="Zebra")
        rec2 = RecommendationFactory(name="Alpha")
        rec3 = RecommendationFactory(name="Beta")
        rec1.create()
        rec2.create()
        rec3.create()

        # Sort by name ascending
        resp = self.client.get("/recommendations?sort=name_asc")
        self.assertEqual(resp.status_code, status.HTTP_200_OK)
        data = resp.get_json()
        names = [rec["name"] for rec in data["recommendations"]]
        self.assertEqual(names, ["Alpha", "Beta", "Zebra"])

        # Sort by name descending
        resp = self.client.get("/recommendations?sort=name_desc")
        self.assertEqual(resp.status_code, status.HTTP_200_OK)
        data = resp.get_json()
        names = [rec["name"] for rec in data["recommendations"]]
        self.assertEqual(names, ["Zebra", "Beta", "Alpha"])

    def test_list_recommendations_invalid_limit(self):
        """It should return 400 for invalid limit parameter"""
        # Limit too high
        resp = self.client.get("/recommendations?limit=150")
        self.assertEqual(resp.status_code, status.HTTP_400_BAD_REQUEST)

        # Limit negative
        resp = self.client.get("/recommendations?limit=-5")
        self.assertEqual(resp.status_code, status.HTTP_400_BAD_REQUEST)

        # Limit zero
        resp = self.client.get("/recommendations?limit=0")
        self.assertEqual(resp.status_code, status.HTTP_400_BAD_REQUEST)

    def test_list_recommendations_invalid_offset(self):
        """It should return 400 for invalid offset parameter"""
        # Negative offset
        resp = self.client.get("/recommendations?offset=-10")
        self.assertEqual(resp.status_code, status.HTTP_400_BAD_REQUEST)

    def test_list_recommendations_invalid_sort(self):
        """It should return 400 for invalid sort parameter"""
        resp = self.client.get("/recommendations?sort=invalid_sort")
        self.assertEqual(resp.status_code, status.HTTP_400_BAD_REQUEST)
        data = resp.get_json()
        self.assertIn("Invalid sort parameter", data["message"])

    def test_list_recommendations_pagination_with_filters(self):
        """It should combine pagination with filters"""
        # Create 15 ACTIVE and 10 INACTIVE recommendations
        for _ in range(15):
            rec = RecommendationFactory(status=RecommendationStatus.ACTIVE)
            rec.create()
        for _ in range(10):
            rec = RecommendationFactory(status=RecommendationStatus.INACTIVE)
            rec.create()

        # Filter and paginate
        resp = self.client.get("/recommendations?status=active&limit=5&offset=10")
        self.assertEqual(resp.status_code, status.HTTP_200_OK)
        data = resp.get_json()
        self.assertEqual(len(data["recommendations"]), 5)
        self.assertEqual(data["meta"]["total"], 15)  # Total active recommendations
        for rec in data["recommendations"]:
            self.assertEqual(rec["status"], "active")

    # ----------------------------------------------------------
    # TEST ACTIONS
    # ----------------------------------------------------------
    def test_like_a_recommendation(self):
        """It should like a recommendation and increase one like."""
        recommendations = self._create_recommendations(10)
        active_recommendations = [
            recommendation
            for recommendation in recommendations
            if recommendation.status == RecommendationStatus.ACTIVE
        ]
        recommendation = active_recommendations[0]
        response = self.client.put(f"{BASE_URL}/{recommendation.id}/like")
        self.assertEqual(response.status_code, status.HTTP_200_OK)
        response = self.client.get(f"{BASE_URL}/{recommendation.id}")
        self.assertEqual(response.status_code, status.HTTP_200_OK)
        data = response.get_json()
        logging.debug("Response data: %s", data)
        self.assertEqual(data["likes"], recommendation.likes + 1)

    def test_like_inactive_recommendation(self):
        """It should not like a recommendation that is not active"""
        recommendations = self._create_recommendations(10)
        inactive_recommendations = [
            recommendation
            for recommendation in recommendations
            if not recommendation.status == RecommendationStatus.ACTIVE
        ]
        recommendation = inactive_recommendations[0]
        response = self.client.put(f"{BASE_URL}/{recommendation.id}/like")
        self.assertEqual(response.status_code, status.HTTP_409_CONFLICT)

    def test_dislike_a_recommendation(self):
        """It should dislike a recommendation and reduce one like"""
        recommendations = self._create_recommendations(10)
        active_recommendations = [
            recommendation
            for recommendation in recommendations
            if recommendation.status == RecommendationStatus.ACTIVE
            and recommendation.likes > 0
        ]
        recommendation = active_recommendations[0]
        response = self.client.delete(f"{BASE_URL}/{recommendation.id}/like")
        self.assertEqual(response.status_code, status.HTTP_200_OK)
        response = self.client.get(f"{BASE_URL}/{recommendation.id}")
        self.assertEqual(response.status_code, status.HTTP_200_OK)
        data = response.get_json()
        logging.debug("Response data: %s", data)
        self.assertEqual(data["likes"], recommendation.likes - 1)

    def test_dislike_not_active(self):
        """It should not like a recommendation that is not active or likes <= 0"""
        recommendations = self._create_recommendations(10)
        inactive_recommendations = [
            recommendation
            for recommendation in recommendations
            if not recommendation.status == RecommendationStatus.ACTIVE
            or recommendation.likes <= 0
        ]
        recommendation = inactive_recommendations[0]
        response = self.client.delete(f"{BASE_URL}/{recommendation.id}/like")
        self.assertEqual(response.status_code, status.HTTP_409_CONFLICT)

    # ----------------------------------------------------------
    # TEST ACTIONS
    # ----------------------------------------------------------
    def test_cancel_a_recommendation(self):
        """It should cancel a recommendation"""
        # Create a recommendation that is available for purchase
        rec = RecommendationFactory()
        rec.status = RecommendationStatus.ACTIVE
        response = self.client.post(BASE_URL, json=rec.serialize())
        self.assertEqual(response.status_code, status.HTTP_201_CREATED)
        data = response.get_json()
        rec.id = data["id"]
        self.assertEqual(data["status"], RecommendationStatus.ACTIVE.value)

        # Call cancel on the created id and check the results
        response = self.client.put(f"{BASE_URL}/{rec.id}/cancel")
        self.assertEqual(response.status_code, status.HTTP_200_OK)
        response = self.client.get(f"{BASE_URL}/{rec.id}")
        self.assertEqual(response.status_code, status.HTTP_200_OK)
        data = response.get_json()
        logging.debug("Response data: %s", data)
        self.assertEqual(data["status"], RecommendationStatus.INACTIVE.value)

    def test_cancel_recommendation_not_found(self):
        """It should not cancel a Recommendation thats not found"""
        response = self.client.put(f"{BASE_URL}/0", json={"status": "inactive"})
        self.assertEqual(response.status_code, status.HTTP_404_NOT_FOUND)
        data = response.get_json()
        logging.debug("Response data = %s", data)
        self.assertIn("Not Found", data["message"])

    def test_send_a_recommendation(self):
        """It should send a recommendation successfully (200 OK)"""
        recommendation = self._create_recommendations(1)[0]
        rec_id = recommendation.id

        resp = self.client.post(f"{BASE_URL}/{rec_id}/send", json={})
        self.assertEqual(resp.status_code, status.HTTP_200_OK)

        data = resp.get_json()
        self.assertIn("message", data)
        self.assertIn("recommendation", data)
        self.assertIn("sent", data)
        self.assertIn("tracking_code", data["sent"])

    def test_send_recommendation_not_found(self):
        """It should return 404 Not Found if recommendation doesn't exist"""
        resp = self.client.post(f"{BASE_URL}/99999/send", json={})
        self.assertEqual(resp.status_code, status.HTTP_404_NOT_FOUND)

        data = resp.get_json()
        self.assertIn("not found", data["message"].lower())

    def test_reactivate_a_recommendation(self):
        """It should reactivate a recommendation"""
        # Create a recommendation that is available for changing status
        rec = RecommendationFactory()
        rec.status = RecommendationStatus.INACTIVE
        response = self.client.post(BASE_URL, json=rec.serialize())
        self.assertEqual(response.status_code, status.HTTP_201_CREATED)
        data = response.get_json()
        rec.id = data["id"]
        self.assertEqual(data["status"], RecommendationStatus.INACTIVE.value)

        # Call activate on the created id and check the results
        response = self.client.put(f"{BASE_URL}/{rec.id}/activate")
        self.assertEqual(response.status_code, status.HTTP_200_OK)
        response = self.client.get(f"{BASE_URL}/{rec.id}")
        self.assertEqual(response.status_code, status.HTTP_200_OK)
        data = response.get_json()
        logging.debug("Response data: %s", data)
        self.assertEqual(data["status"], RecommendationStatus.ACTIVE.value)

    def test_reactivate_recommendation_not_found(self):
        """It should not reactivate a Recommendation thats not found"""
        response = self.client.put(f"{BASE_URL}/0", json={"status": "active"})
        self.assertEqual(response.status_code, status.HTTP_404_NOT_FOUND)
        data = response.get_json()
        logging.debug("Response data = %s", data)
        self.assertIn("Not Found", data["message"])


######################################################################
#  T E S T   S A D   P A T H S
######################################################################
class TestSadPaths(TestCase):
    """Test REST Exception Handling"""

    def setUp(self):
        """Runs before each test"""
        self.client = app.test_client()

    def test_method_not_allowed(self):
        """It should not allow update without a recommendation id"""
        response = self.client.put(BASE_URL)
        self.assertEqual(response.status_code, status.HTTP_405_METHOD_NOT_ALLOWED)

    def test_create_recommendation_no_data(self):
        """It should not Create a Recommendation with missing data"""
        response = self.client.post(BASE_URL, json={})
        self.assertEqual(response.status_code, status.HTTP_400_BAD_REQUEST)

    def test_create_recommendation_no_content_type(self):
        """It should not Create a Recommendation with no content type"""
        response = self.client.post(BASE_URL)
        self.assertEqual(response.status_code, status.HTTP_415_UNSUPPORTED_MEDIA_TYPE)

    def test_create_recommendation_wrong_content_type(self):
        """It should not Create a Recommendation with the wrong content type"""
        response = self.client.post(BASE_URL, data="hello", content_type="text/html")
        self.assertEqual(response.status_code, status.HTTP_415_UNSUPPORTED_MEDIA_TYPE)

    def test_create_recommendation_bad_recommendation_type(self):
        """It should not Create a Recommendation with bad recommendation type"""
        bad_data = {
            "name": "Invalid Rec Type",
            "recommendation_type": 123,  # intentionally invalid type (not string)
            "base_product_id": 1,
            "recommended_product_id": 2,
            "status": "active",
        }

        response = self.client.post(BASE_URL, json=bad_data)

        self.assertEqual(response.status_code, status.HTTP_400_BAD_REQUEST)
        body = response.get_json()
        self.assertIn("Invalid data", body["message"])

    def test_create_recommendation_bad_status(self):
        """It should not Create a Recommendation with bad status data"""
        recommendation = RecommendationFactory()
        logging.debug(recommendation)
        # change status to a bad string
        test_recommendation = recommendation.serialize()
        test_recommendation["status"] = "long"
        response = self.client.post(BASE_URL, json=test_recommendation)
        self.assertEqual(response.status_code, status.HTTP_400_BAD_REQUEST)

    def test_update_recommendation_not_found(self):
        """It should not Update a Recommendation that does not exist"""
        # Create a dummy update payload
        update_data = {
            "name": "Nonexistent Recommendation",
            "recommendation_type": "cross_sell",
            "base_product_id": 1,
            "recommended_product_id": 2,
            "status": "active",
        }

        # Try updating a recommendation that doesn't exist (ID = 999)
        response = self.client.put(f"{BASE_URL}/999", json=update_data)

        self.assertEqual(response.status_code, status.HTTP_404_NOT_FOUND)
        body = response.get_json()
        self.assertIn("not found", body["message"].lower())<|MERGE_RESOLUTION|>--- conflicted
+++ resolved
@@ -116,11 +116,7 @@
 
         # Check the data is correct
         new_recommendation = response.get_json()
-<<<<<<< HEAD
-        self.assertIsNotNone(new_recommendation["id"])
-=======
         self.assertIn("id", new_recommendation)
->>>>>>> e66c1066
         self.assertEqual(new_recommendation["name"], test_recommendation.name)
         self.assertEqual(
             new_recommendation["base_product_id"], test_recommendation.base_product_id
@@ -139,15 +135,9 @@
         # Check that the location header was correct
         response = self.client.get(location)
         self.assertEqual(response.status_code, status.HTTP_200_OK)
-<<<<<<< HEAD
-        fetched_recommendation = response.get_json()
-        self.assertEqual(fetched_recommendation["id"], new_recommendation["id"])
-        self.assertEqual(fetched_recommendation["name"], test_recommendation.name)
-=======
         new_recommendation = response.get_json()
         self.assertIn("id", new_recommendation)
         self.assertEqual(new_recommendation["name"], test_recommendation.name)
->>>>>>> e66c1066
         self.assertEqual(
             new_recommendation["base_product_id"], test_recommendation.base_product_id
         )
@@ -414,106 +404,8 @@
         self.assertEqual(resp.status_code, status.HTTP_200_OK)
 
         data = resp.get_json()
-        self.assertIn("recommendations", data)
-        self.assertEqual(len(data["recommendations"]), 0)
-        self.assertEqual(data["meta"]["total"], 0)
-
-    ######################################################################
-    #  P A G I N A T I O N   A N D   S O R T I N G   T E S T S
-    ######################################################################
-
-    def test_list_recommendations_with_pagination(self):
-        """It should paginate recommendations with limit and offset"""
-        # Create 25 recommendations
-        for i in range(25):
-            recommendation = RecommendationFactory(name=f"Rec{i:02d}")
-            recommendation.create()
-
-        # Test limit
-        resp = self.client.get("/recommendations?limit=10")
-        self.assertEqual(resp.status_code, status.HTTP_200_OK)
-        data = resp.get_json()
-        self.assertEqual(len(data["recommendations"]), 10)
-        self.assertEqual(data["meta"]["total"], 25)
-        self.assertEqual(data["meta"]["limit"], 10)
-        self.assertEqual(data["meta"]["offset"], 0)
-
-        # Test offset
-        resp = self.client.get("/recommendations?limit=10&offset=20")
-        self.assertEqual(resp.status_code, status.HTTP_200_OK)
-        data = resp.get_json()
-        self.assertEqual(len(data["recommendations"]), 5)  # Only 5 remaining
-        self.assertEqual(data["meta"]["offset"], 20)
-
-    def test_list_recommendations_with_sorting(self):
-        """It should sort recommendations by specified field"""
-        # Create recommendations with specific names
-        rec1 = RecommendationFactory(name="Zebra")
-        rec2 = RecommendationFactory(name="Alpha")
-        rec3 = RecommendationFactory(name="Beta")
-        rec1.create()
-        rec2.create()
-        rec3.create()
-
-        # Sort by name ascending
-        resp = self.client.get("/recommendations?sort=name_asc")
-        self.assertEqual(resp.status_code, status.HTTP_200_OK)
-        data = resp.get_json()
-        names = [rec["name"] for rec in data["recommendations"]]
-        self.assertEqual(names, ["Alpha", "Beta", "Zebra"])
-
-        # Sort by name descending
-        resp = self.client.get("/recommendations?sort=name_desc")
-        self.assertEqual(resp.status_code, status.HTTP_200_OK)
-        data = resp.get_json()
-        names = [rec["name"] for rec in data["recommendations"]]
-        self.assertEqual(names, ["Zebra", "Beta", "Alpha"])
-
-    def test_list_recommendations_invalid_limit(self):
-        """It should return 400 for invalid limit parameter"""
-        # Limit too high
-        resp = self.client.get("/recommendations?limit=150")
-        self.assertEqual(resp.status_code, status.HTTP_400_BAD_REQUEST)
-
-        # Limit negative
-        resp = self.client.get("/recommendations?limit=-5")
-        self.assertEqual(resp.status_code, status.HTTP_400_BAD_REQUEST)
-
-        # Limit zero
-        resp = self.client.get("/recommendations?limit=0")
-        self.assertEqual(resp.status_code, status.HTTP_400_BAD_REQUEST)
-
-    def test_list_recommendations_invalid_offset(self):
-        """It should return 400 for invalid offset parameter"""
-        # Negative offset
-        resp = self.client.get("/recommendations?offset=-10")
-        self.assertEqual(resp.status_code, status.HTTP_400_BAD_REQUEST)
-
-    def test_list_recommendations_invalid_sort(self):
-        """It should return 400 for invalid sort parameter"""
-        resp = self.client.get("/recommendations?sort=invalid_sort")
-        self.assertEqual(resp.status_code, status.HTTP_400_BAD_REQUEST)
-        data = resp.get_json()
-        self.assertIn("Invalid sort parameter", data["message"])
-
-    def test_list_recommendations_pagination_with_filters(self):
-        """It should combine pagination with filters"""
-        # Create 15 ACTIVE and 10 INACTIVE recommendations
-        for _ in range(15):
-            rec = RecommendationFactory(status=RecommendationStatus.ACTIVE)
-            rec.create()
-        for _ in range(10):
-            rec = RecommendationFactory(status=RecommendationStatus.INACTIVE)
-            rec.create()
-
-        # Filter and paginate
-        resp = self.client.get("/recommendations?status=active&limit=5&offset=10")
-        self.assertEqual(resp.status_code, status.HTTP_200_OK)
-        data = resp.get_json()
-        self.assertEqual(len(data["recommendations"]), 5)
-        self.assertEqual(data["meta"]["total"], 15)  # Total active recommendations
-        for rec in data["recommendations"]:
-            self.assertEqual(rec["status"], "active")
+        self.assertIsInstance(data, list)
+        self.assertEqual(len(data), 0)
 
     # ----------------------------------------------------------
     # TEST ACTIONS
