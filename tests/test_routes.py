--- conflicted
+++ resolved
@@ -466,7 +466,6 @@
         response = self.client.delete(f"{BASE_URL}/{recommendation.id}/like")
         self.assertEqual(response.status_code, status.HTTP_409_CONFLICT)
 
-<<<<<<< HEAD
     # ----------------------------------------------------------
     # TEST ACTIONS
     # ----------------------------------------------------------
@@ -497,7 +496,6 @@
         data = response.get_json()
         logging.debug("Response data = %s", data)
         self.assertIn("Not Found", data["message"])
-=======
     def test_send_a_recommendation(self):
         """It should send a recommendation successfully (200 OK)"""
         recommendation = self._create_recommendations(1)[0]
@@ -519,7 +517,6 @@
 
         data = resp.get_json()
         self.assertIn("not found", data["message"].lower())
->>>>>>> a89725bf
 
 
 ######################################################################
