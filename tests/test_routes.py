--- conflicted
+++ resolved
@@ -114,15 +114,9 @@
         return recommendations
 
     # ----------------------------------------------------------
-<<<<<<< HEAD
     # TEST CREATE
     # ----------------------------------------------------------
-=======
-
-    # TEST CREATE
-    # ----------------------------------------------------------
-
->>>>>>> 523936b8
+
     def test_create_recommendation(self):
         """It should Create a new Recommendation"""
         test_recommendation = RecommendationFactory()
@@ -143,21 +137,13 @@
         )
         self.assertEqual(
             new_recommendation["recommendation_type"],
-<<<<<<< HEAD
-            test_recommendation.recommendation_type,
-=======
             test_recommendation.recommendation_type.value,
->>>>>>> 523936b8
         )
         self.assertEqual(
             new_recommendation["recommended_product_id"],
             test_recommendation.recommended_product_id,
         )
-<<<<<<< HEAD
-        self.assertEqual(new_recommendation["status"], test_recommendation.status)
-=======
         self.assertEqual(new_recommendation["status"], test_recommendation.status.value)
->>>>>>> 523936b8
 
         # Check that the location header was correct
         response = self.client.get(location)
@@ -170,19 +156,107 @@
         )
         self.assertEqual(
             new_recommendation["recommendation_type"],
-<<<<<<< HEAD
-            test_recommendation.recommendation_type,
-=======
             test_recommendation.recommendation_type.value,
->>>>>>> 523936b8
         )
         self.assertEqual(
             new_recommendation["recommended_product_id"],
             test_recommendation.recommended_product_id,
         )
-<<<<<<< HEAD
+        self.assertEqual(new_recommendation["status"], test_recommendation.status.value)
+    
+    
+    # ----------------------------------------------------------
+    # TEST CREATE
+    # ----------------------------------------------------------
+    def test_create_recommendation(self):
+        """It should Create a new Recommendation"""
+        test_recommendation = RecommendationFactory()
+        logging.debug("Test Recommendation: %s", test_recommendation.serialize())
+        response = self.client.post(BASE_URL, json=test_recommendation.serialize())
+        self.assertEqual(response.status_code, status.HTTP_201_CREATED)
+
+        # Make sure location header is set
+        location = response.headers.get("Location", None)
+        self.assertIsNotNone(location)
+
+        # Check the data is correct
+        new_recommendation = response.get_json()
+        self.assertEqual(new_recommendation["id"], test_recommendation.id)
+        self.assertEqual(new_recommendation["name"], test_recommendation.name)
+        self.assertEqual(
+            new_recommendation["base_product_id"], test_recommendation.base_product_id
+        )
+        self.assertEqual(
+            new_recommendation["recommendation_type"],
+            test_recommendation.recommendation_type,
+        )
+        self.assertEqual(
+            new_recommendation["recommended_product_id"],
+            test_recommendation.recommended_product_id,
+        )
         self.assertEqual(new_recommendation["status"], test_recommendation.status)
 
+        # Check that the location header was correct
+        response = self.client.get(location)
+        self.assertEqual(response.status_code, status.HTTP_200_OK)
+        new_recommendation = response.get_json()
+        self.assertEqual(new_recommendation["id"], test_recommendation.id)
+        self.assertEqual(new_recommendation["name"], test_recommendation.name)
+        self.assertEqual(
+            new_recommendation["base_product_id"], test_recommendation.base_product_id
+        )
+        self.assertEqual(
+            new_recommendation["recommendation_type"],
+            test_recommendation.recommendation_type,
+        )
+        self.assertEqual(
+            new_recommendation["recommended_product_id"],
+            test_recommendation.recommended_product_id,
+        )
+        self.assertEqual(new_recommendation["status"], test_recommendation.status)
+   
+  
+    # ----------------------------------------------------------
+    # TEST READ
+    # ----------------------------------------------------------
+    
+    def test_get_recommendation(self):
+        """It should Get a single Recommendation"""
+        # get the id of a recommendation
+        test_recommendation = self._create_recommendations(1)[0]
+        response = self.client.get(f"{BASE_URL}/{test_recommendation.id}")
+        self.assertEqual(response.status_code, status.HTTP_200_OK)
+        data = response.get_json()
+        self.assertEqual(data["name"], test_recommendation.name)
+
+    def test_get_recommendation_not_found(self):
+        """It should not Get a Recommendation thats not found"""
+        response = self.client.get(f"{BASE_URL}/0")
+        self.assertEqual(response.status_code, status.HTTP_404_NOT_FOUND)
+        data = response.get_json()
+        logging.debug("Response data = %s", data)
+        self.assertIn("Not Found", data["message"])
+    
+  
+    # ----------------------------------------------------------
+    # TEST UPDATE
+    # ----------------------------------------------------------
+    def test_update_recommendation(self):
+        """It should Update an existing Recommendation"""
+        # create a recommendation to update
+        test_recommendation = RecommendationFactory()
+        response = self.client.post(BASE_URL, json=test_recommendation.serialize())
+        self.assertEqual(response.status_code, status.HTTP_201_CREATED)
+
+        # update the recommendation
+        new_recommendation = response.get_json()
+        logging.debug(new_recommendation)
+        response = self.client.put(
+            f"{BASE_URL}/{new_recommendation['id']}", json=new_recommendation
+        )
+        self.assertEqual(response.status_code, status.HTTP_200_OK)
+        updated_recommendation = response.get_json()
+   
     # ==========================================================
     # TEST DELETE
     # ==========================================================
@@ -202,48 +276,6 @@
         self.assertEqual(response.status_code, status.HTTP_404_NOT_FOUND)
         data = response.get_json()
         self.assertIn("was not found", data["message"])
-=======
-        self.assertEqual(new_recommendation["status"], test_recommendation.status.value)
-
-    # ----------------------------------------------------------
-    # TEST READ
-    # ----------------------------------------------------------
-    def test_get_recommendation(self):
-        """It should Get a single Recommendation"""
-        # get the id of a recommendation
-        test_recommendation = self._create_recommendations(1)[0]
-        response = self.client.get(f"{BASE_URL}/{test_recommendation.id}")
-        self.assertEqual(response.status_code, status.HTTP_200_OK)
-        data = response.get_json()
-        self.assertEqual(data["name"], test_recommendation.name)
-
-    def test_get_recommendation_not_found(self):
-        """It should not Get a Recommendation thats not found"""
-        response = self.client.get(f"{BASE_URL}/0")
-        self.assertEqual(response.status_code, status.HTTP_404_NOT_FOUND)
-        data = response.get_json()
-        logging.debug("Response data = %s", data)
-        self.assertIn("Not Found", data["message"])
-
-    # ----------------------------------------------------------
-    # TEST UPDATE
-    # ----------------------------------------------------------
-    def test_update_recommendation(self):
-        """It should Update an existing Recommendation"""
-        # create a recommendation to update
-        test_recommendation = RecommendationFactory()
-        response = self.client.post(BASE_URL, json=test_recommendation.serialize())
-        self.assertEqual(response.status_code, status.HTTP_201_CREATED)
-
-        # update the recommendation
-        new_recommendation = response.get_json()
-        logging.debug(new_recommendation)
-        response = self.client.put(
-            f"{BASE_URL}/{new_recommendation['id']}", json=new_recommendation
-        )
-        self.assertEqual(response.status_code, status.HTTP_200_OK)
-        updated_recommendation = response.get_json()
->>>>>>> 523936b8
 
 
 ######################################################################
