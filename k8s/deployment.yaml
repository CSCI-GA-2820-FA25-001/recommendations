--- conflicted
+++ resolved
@@ -5,16 +5,12 @@
   labels:
     app: recommendations
 spec:
-<<<<<<< HEAD
-  replicas: 1
-=======
   replicas: 3
   strategy:
     type: RollingUpdate
     rollingUpdate:
       maxSurge: 0%
       maxUnavailable: 50%
->>>>>>> dd889ed9
   selector:
     matchLabels:
       app: recommendations
@@ -35,29 +31,30 @@
                 sleep 2
               done
       containers:
-        - name: recommendations
-          image: cluster-registry:5000/recommendations:1.0
-          imagePullPolicy: IfNotPresent
-          env:
-            - name: PORT
-              value: "8080"
-            - name: DATABASE_URI
-              valueFrom:
-                secretKeyRef:
-                  name: postgres-creds
-                  key: database_uri
-          ports:
-            - containerPort: 8080
-          readinessProbe:
-            httpGet:
-              path: /health
-              port: 8080
-            initialDelaySeconds: 5
-            periodSeconds: 10
-          resources:
-            requests:
-              cpu: "100m"
-              memory: "128Mi"
-            limits:
-              cpu: "500m"
-              memory: "256Mi"+      - name: recommendations
+        image: cluster-registry:5000/recommendations:1.0
+        imagePullPolicy: IfNotPresent
+        ports:
+        - containerPort: 8080
+          protocol: TCP
+        env:
+          - name: RETRY_COUNT
+            value: "10"
+          - name: DATABASE_URI
+            valueFrom:
+              secretKeyRef:
+                name: postgres-creds
+                key: database_uri
+        readinessProbe:
+          initialDelaySeconds: 10
+          periodSeconds: 60
+          httpGet:
+            path: /health
+            port: 8080
+        resources:
+          limits:
+            cpu: "0.50"
+            memory: "128Mi"
+          requests:
+            cpu: "0.25"
+            memory: "64Mi"