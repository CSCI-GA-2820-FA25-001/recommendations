--- conflicted
+++ resolved
@@ -193,7 +193,6 @@
     if request.headers["Content-Type"] == content_type:
         return
 
-<<<<<<< HEAD
 
 @app.route("/recommendations", methods=["GET"])
 def list_recommendations():
@@ -257,11 +256,4 @@
     return jsonify(results), status.HTTP_200_OK
 
 
-# Todo: Place your REST API code here ...
-=======
-    app.logger.error("Invalid Content-Type: %s", request.headers["Content-Type"])
-    abort(
-        status.HTTP_415_UNSUPPORTED_MEDIA_TYPE,
-        f"Content-Type must be {content_type}",
-    )
->>>>>>> 00f76b9e
+# Todo: Place your REST API code here ...